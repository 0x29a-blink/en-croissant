use std::{fmt::Display, path::PathBuf, process::Stdio, sync::Arc, time::Instant};

use derivative::Derivative;
use log::{error, info};
use serde::{Deserialize, Serialize};
use shakmaty::{
    fen::Fen, san::SanPlus, uci::Uci, ByColor, CastlingMode, Chess, Color, EnPassantMode, Position,
    Role,
};
use specta::Type;
use tauri_specta::Event;
use tokio::{
    io::{AsyncBufReadExt, AsyncWriteExt, BufReader, Lines},
    process::{Child, ChildStdin, ChildStdout, Command},
    sync::Mutex,
};
use vampirc_uci::{parse_one, UciInfoAttribute, UciMessage, UciOptionConfig};

use crate::{
    db::{is_position_in_db, GameQuery, PositionQuery},
    error::Error,
    AppState,
};

#[derive(Debug, Clone, Serialize, Type)]
#[serde(tag = "type", content = "value", rename_all = "camelCase")]
pub enum EngineLog {
    Gui(String),
    Engine(String),
}

#[derive(Debug)]
pub struct EngineProcess {
    stdin: ChildStdin,
    last_depth: u32,
    best_moves: Vec<BestMoves>,
    last_best_moves: Vec<BestMoves>,
    last_progress: f32,
    options: EngineOptions,
    go_mode: GoMode,
    running: bool,
    real_multipv: u16,
    logs: Vec<EngineLog>,
    start: Instant,
}

impl EngineProcess {
    async fn new(path: PathBuf) -> Result<(Self, Lines<BufReader<ChildStdout>>), Error> {
        let mut command = Command::new(&path);
        command.current_dir(path.parent().unwrap());
        command
            .stdin(Stdio::piped())
            .stdout(Stdio::piped())
            .stderr(Stdio::piped());

        #[cfg(target_os = "windows")]
        command.creation_flags(CREATE_NO_WINDOW);

        let mut child = command.spawn()?;

        let mut logs = Vec::new();

        let mut stdin = child.stdin.take().ok_or(Error::NoStdin)?;

        tokio::spawn(async move {
            let mut stderr = BufReader::new(child.stderr.take().unwrap()).lines();
            while let Some(line) = stderr.next_line().await.unwrap() {
                error!("{}", &line);
            }
        });

        let mut lines = BufReader::new(child.stdout.take().ok_or(Error::NoStdout)?).lines();

        let _ = stdin.write_all("uci\n".as_bytes()).await;
        logs.push(EngineLog::Gui("uci\n".to_string()));
        while let Some(line) = lines.next_line().await? {
            logs.push(EngineLog::Engine(line.clone()));
            if line == "uciok" {
<<<<<<< HEAD
                stdin.write_all("isready\n".as_bytes()).await;
=======
                let _ = stdin.write_all("isready\n".as_bytes()).await;
>>>>>>> 4e46ed52
                logs.push(EngineLog::Gui("isready\n".to_string()));
                while let Some(line_is_ready) = lines.next_line().await? {
                    logs.push(EngineLog::Engine(line_is_ready.clone()));
                    if line_is_ready == "readyok" {
                        break;
                    }
                }
                break;
            }
        }

        Ok((
            Self {
                stdin,
                last_depth: 0,
                best_moves: Vec::new(),
                last_best_moves: Vec::new(),
                last_progress: 0.0,
                logs,
                options: EngineOptions::default(),
                real_multipv: 0,
                go_mode: GoMode::Infinite,
                running: false,
                start: Instant::now(),
            },
            lines,
        ))
    }

    async fn set_option<T>(&mut self, name: &str, value: T) -> Result<(), Error>
    where
        T: Display,
    {
        let msg = format!("setoption name {} value {}\n", name, value);
        self.stdin.write_all(msg.as_bytes()).await?;
        self.logs.push(EngineLog::Gui(msg));

        Ok(())
    }

    async fn set_options(&mut self, options: EngineOptions) -> Result<(), Error> {
        let fen: Fen = options.fen.parse()?;
        let mut pos: Chess = match fen.into_position(CastlingMode::Chess960) {
            Ok(p) => p,
            Err(e) => e.ignore_too_much_material()?,
        };
        for m in &options.moves {
            let uci = Uci::from_ascii(m.as_bytes())?;
            let mv = uci.to_move(&pos)?;
            pos.play_unchecked(&mv);
        }
        let multipv = options
            .extra_options
            .iter()
            .find(|x| x.name == "MultiPV")
            .map(|x| x.value.parse().unwrap_or(1))
            .unwrap_or(1);

        self.real_multipv = multipv.min(pos.legal_moves().len() as u16);

        for option in &options.extra_options {
            if !self.options.extra_options.contains(option) {
                self.set_option(&option.name, &option.value).await?;
            }
        }

        if options.fen != self.options.fen || options.moves != self.options.moves {
            self.set_position(&options.fen, &options.moves).await?;
        }
        self.last_depth = 0;
        self.options = options.clone();
        self.best_moves.clear();
        self.last_best_moves.clear();
        Ok(())
    }

    async fn set_position(&mut self, fen: &str, moves: &Vec<String>) -> Result<(), Error> {
        let msg = if moves.is_empty() {
            format!("position fen {}\n", fen)
        } else {
            format!("position fen {} moves {}\n", fen, moves.join(" "))
        };

        self.stdin.write_all(msg.as_bytes()).await?;
        self.options.fen = fen.to_string();
        self.options.moves = moves.clone();
        self.logs.push(EngineLog::Gui(msg));
        Ok(())
    }

    async fn go(&mut self, mode: &GoMode) -> Result<(), Error> {
        self.go_mode = mode.clone();
        let msg = match mode {
            GoMode::Depth(depth) => format!("go depth {}\n", depth),
            GoMode::Time(time) => format!("go movetime {}\n", time),
            GoMode::Nodes(nodes) => format!("go nodes {}\n", nodes),
            GoMode::PlayersTime(PlayersTime {
                white,
                black,
                winc,
                binc,
            }) => {
                format!(
                    "go wtime {} btime {} winc {} binc {}\n",
                    white, black, winc, binc
                )
            }
            GoMode::Infinite => "go infinite\n".to_string(),
        };
        self.stdin.write_all(msg.as_bytes()).await?;
        self.logs.push(EngineLog::Gui(msg));
        self.running = true;
        self.start = Instant::now();
        Ok(())
    }

    async fn stop(&mut self) -> Result<(), Error> {
        self.stdin.write_all(b"stop\n").await?;
        self.logs.push(EngineLog::Gui("stop\n".to_string()));
        self.running = false;
        Ok(())
    }

    async fn kill(&mut self) -> Result<(), Error> {
        self.stdin.write_all(b"quit\n").await?;
        self.logs.push(EngineLog::Gui("quit\n".to_string()));
        self.running = false;
        Ok(())
    }
}

#[cfg(target_os = "windows")]
const CREATE_NO_WINDOW: u32 = 0x08000000;

#[derive(Debug, Copy, Clone, Type, Serialize)]
#[serde(tag = "type", content = "value", rename_all = "camelCase")]
pub enum Score {
    Cp(i32),
    Mate(i32),
    #[allow(dead_code)]
    Dtz(i32),
}

#[derive(Debug, Clone, PartialEq, Eq, Hash)]
pub struct AnalysisCacheKey {
    pub tab: String,
    pub fen: String,
    pub engine: String,
    pub multipv: u16,
}

#[derive(Clone, Serialize, Debug, Derivative, Type)]
#[derivative(Default)]
pub struct BestMoves {
    nodes: u32,
    depth: u32,
    #[derivative(Default(value = "Score::Cp(0)"))]
    score: Score,
    #[serde(rename = "uciMoves")]
    uci_moves: Vec<String>,
    #[serde(rename = "sanMoves")]
    san_moves: Vec<String>,
    #[derivative(Default(value = "1"))]
    multipv: u16,
    nps: u32,
}

#[derive(Serialize, Debug, Clone, Type, Event)]
#[serde(rename_all = "camelCase")]
pub struct BestMovesPayload {
    pub best_lines: Vec<BestMoves>,
    pub engine: String,
    pub tab: String,
    pub fen: String,
    pub moves: Vec<String>,
    pub progress: f64,
}

fn parse_uci_attrs(
    attrs: Vec<UciInfoAttribute>,
    fen: &Fen,
    moves: &Vec<String>,
) -> Result<BestMoves, Error> {
    let mut best_moves = BestMoves::default();

    let mut pos: Chess = match fen.clone().into_position(CastlingMode::Chess960) {
        Ok(p) => p,
        Err(e) => e.ignore_too_much_material()?,
    };
    for m in moves {
        let uci = Uci::from_ascii(m.as_bytes())?;
        let mv = uci.to_move(&pos)?;
        pos.play_unchecked(&mv);
    }
    let turn = pos.turn();

    for a in attrs {
        match a {
            UciInfoAttribute::Pv(m) => {
                for mv in m {
                    let uci: Uci = mv.to_string().parse()?;
                    let m = uci.to_move(&pos)?;
                    let san = SanPlus::from_move_and_play_unchecked(&mut pos, &m);
                    best_moves.san_moves.push(san.to_string());
                    best_moves.uci_moves.push(uci.to_string());
                }
            }
            UciInfoAttribute::Nps(nps) => {
                best_moves.nps = nps as u32;
            }
            UciInfoAttribute::Nodes(nodes) => {
                best_moves.nodes = nodes as u32;
            }
            UciInfoAttribute::Depth(depth) => {
                best_moves.depth = depth;
            }
            UciInfoAttribute::MultiPv(multipv) => {
                best_moves.multipv = multipv;
            }
            UciInfoAttribute::Score {
                cp,
                mate,
                lower_bound,
                upper_bound,
            } => {
                if let Some(cp) = cp {
                    best_moves.score = Score::Cp(cp);
                } else if let Some(mate) = mate {
                    best_moves.score = Score::Mate(mate);
                }
                if lower_bound.unwrap_or(false) || upper_bound.unwrap_or(false) {
                    return Err(Error::LowerOrUpperBound);
                }
            }
            _ => (),
        }
    }

    if best_moves.san_moves.is_empty() {
        return Err(Error::NoMovesFound);
    }

    if turn == Color::Black {
        best_moves.score = match best_moves.score {
            Score::Cp(x) => Score::Cp(-x),
            Score::Mate(x) => Score::Mate(-x),
            _ => unreachable!(),
        };
    }

    Ok(best_moves)
}

fn start_engine(path: PathBuf) -> Result<Child, Error> {
    let mut command = Command::new(&path);
    command.current_dir(path.parent().unwrap());
    command
        .stdin(Stdio::piped())
        .stdout(Stdio::piped())
        .stderr(Stdio::piped());

    #[cfg(target_os = "windows")]
    command.creation_flags(CREATE_NO_WINDOW);

    let child = command.spawn()?;

    Ok(child)
}

fn get_handles(child: &mut Child) -> Result<(ChildStdin, Lines<BufReader<ChildStdout>>), Error> {
    let stdin = child.stdin.take().ok_or(Error::NoStdin)?;
    let stdout = child.stdout.take().ok_or(Error::NoStdout)?;
    let stdout = BufReader::new(stdout).lines();
    Ok((stdin, stdout))
}

async fn send_command(stdin: &mut ChildStdin, command: impl AsRef<str>) {
    stdin
        .write_all(command.as_ref().as_bytes())
        .await
        .expect("Failed to write command");
}

#[derive(Deserialize, Debug, Clone, Type, Derivative, Eq, PartialEq)]
#[serde(rename_all = "camelCase")]
#[derivative(Default)]
pub struct EngineOptions {
    pub fen: String,
    pub moves: Vec<String>,
    pub extra_options: Vec<EngineOption>,
}

#[derive(Deserialize, Debug, Clone, Type, PartialEq, Eq)]
pub struct EngineOption {
    name: String,
    value: String,
}

#[derive(Deserialize, Debug, Clone, Type, PartialEq, Eq)]
#[serde(tag = "t", content = "c")]
pub enum GoMode {
    PlayersTime(PlayersTime),
    Depth(u32),
    Time(u32),
    Nodes(u32),
    Infinite,
}

#[derive(Deserialize, Debug, Clone, Type, PartialEq, Eq)]
pub struct PlayersTime {
    white: u32,
    black: u32,
    winc: u32,
    binc: u32,
}

#[tauri::command]
#[specta::specta]
pub async fn kill_engines(tab: String, state: tauri::State<'_, AppState>) -> Result<(), Error> {
    let keys: Vec<_> = state
        .engine_processes
        .iter()
        .map(|x| x.key().clone())
        .collect();
    for key in keys.clone() {
        if key.0.starts_with(&tab) {
            {
                let process = state.engine_processes.get_mut(&key).unwrap();
                let mut process = process.lock().await;
                process.kill().await?;
            }
            state.engine_processes.remove(&key);
        }
    }
    Ok(())
}

#[tauri::command]
#[specta::specta]
pub async fn kill_engine(
    engine: String,
    tab: String,
    state: tauri::State<'_, AppState>,
) -> Result<(), Error> {
    let key = (tab, engine);
    if let Some(process) = state.engine_processes.get(&key) {
        let mut process = process.lock().await;
        process.kill().await?;
    }
    Ok(())
}
#[tauri::command]
#[specta::specta]
pub async fn stop_engine(
    engine: String,
    tab: String,
    state: tauri::State<'_, AppState>,
) -> Result<(), Error> {
    let key = (tab, engine);
    if let Some(process) = state.engine_processes.get(&key) {
        let mut process = process.lock().await;
        process.stop().await?;
    }
    Ok(())
}

#[tauri::command]
#[specta::specta]
pub async fn get_engine_logs(
    engine: String,
    tab: String,
    state: tauri::State<'_, AppState>,
) -> Result<Vec<EngineLog>, Error> {
    let key = (tab, engine);
    if let Some(process) = state.engine_processes.get(&key) {
        let process = process.lock().await;
        Ok(process.logs.clone())
    } else {
        Ok(Vec::new())
    }
}

#[tauri::command]
#[specta::specta]
pub async fn get_best_moves(
    id: String,
    engine: String,
    tab: String,
    go_mode: GoMode,
    options: EngineOptions,
    app: tauri::AppHandle,
    state: tauri::State<'_, AppState>,
) -> Result<Option<(f32, Vec<BestMoves>)>, Error> {
    let path = PathBuf::from(&engine);

    let key = (tab.clone(), engine.clone());

    if state.engine_processes.contains_key(&key) {
        {
            let process = state.engine_processes.get_mut(&key).unwrap();
            let mut process = process.lock().await;
            if options == process.options && go_mode == process.go_mode && process.running {
                return Ok(Some((
                    process.last_progress,
                    process.last_best_moves.clone(),
                )));
            }
            process.stop().await?;
        }
        // give time for engine to stop and process previous lines
        tokio::time::sleep(std::time::Duration::from_millis(50)).await;
        {
            let process = state.engine_processes.get_mut(&key).unwrap();
            let mut process = process.lock().await;
            process.set_options(options.clone()).await?;
            process.go(&go_mode).await?;
        }
        return Ok(None);
    }

    let (mut process, mut reader) = EngineProcess::new(path).await?;
    process.set_options(options.clone()).await?;
    process.go(&go_mode).await?;

    let process = Arc::new(Mutex::new(process));

    state.engine_processes.insert(key.clone(), process.clone());

    while let Some(line) = reader.next_line().await? {
        let mut proc = process.lock().await;
        match parse_one(&line) {
            UciMessage::Info(attrs) => {
                if let Ok(best_moves) =
                    parse_uci_attrs(attrs, &proc.options.fen.parse()?, &proc.options.moves)
                {
                    let multipv = best_moves.multipv;
                    let cur_depth = best_moves.depth;
                    let cur_nodes = best_moves.nodes;
                    if multipv as usize == proc.best_moves.len() + 1 {
                        proc.best_moves.push(best_moves);
                        if multipv == proc.real_multipv {
                            if proc.best_moves.iter().all(|x| x.depth == cur_depth)
                                && cur_depth >= proc.last_depth
                            {
                                let progress = match proc.go_mode {
                                    GoMode::Depth(depth) => {
                                        (cur_depth as f64 / depth as f64) * 100.0
                                    }
                                    GoMode::Time(time) => {
                                        (proc.start.elapsed().as_millis() as f64 / time as f64)
                                            * 100.0
                                    }
                                    GoMode::Nodes(nodes) => {
                                        (cur_nodes as f64 / nodes as f64) * 100.0
                                    }
                                    GoMode::PlayersTime(_) => 99.99,
                                    GoMode::Infinite => 99.99,
                                };
                                BestMovesPayload {
                                    best_lines: proc.best_moves.clone(),
                                    engine: id.clone(),
                                    tab: tab.clone(),
                                    fen: proc.options.fen.clone(),
                                    moves: proc.options.moves.clone(),
                                    progress,
                                }
                                .emit_all(&app)?;
                                proc.last_depth = cur_depth;
                                proc.last_best_moves = proc.best_moves.clone();
                                proc.last_progress = progress as f32;
                            }
                            proc.best_moves.clear();
                        }
                    }
                }
            }
            UciMessage::BestMove { .. } => {
                BestMovesPayload {
                    best_lines: proc.last_best_moves.clone(),
                    engine: id.clone(),
                    tab: tab.clone(),
                    fen: proc.options.fen.clone(),
                    moves: proc.options.moves.clone(),
                    progress: 100.0,
                }
                .emit_all(&app)?;
                proc.last_progress = 100.0;
            }
            _ => {}
        }
        proc.logs.push(EngineLog::Engine(line));
    }
    info!("Engine process finished: tab: {}, engine: {}", tab, engine);
    state.engine_processes.remove(&key);
    Ok(None)
}

#[derive(Serialize, Debug, Default, Type)]
pub struct MoveAnalysis {
    best: Vec<BestMoves>,
    novelty: bool,
    is_sacrifice: bool,
}

#[derive(Deserialize, Debug, Default, Type)]
#[serde(rename_all = "camelCase")]
pub struct AnalysisOptions {
    pub fen: String,
    pub moves: Vec<String>,
    pub annotate_novelties: bool,
    pub reference_db: Option<PathBuf>,
    pub reversed: bool,
}

#[derive(Clone, Type, serde::Serialize, Event)]
pub struct ReportProgress {
    pub progress: f64,
    pub id: String,
    pub finished: bool,
}

#[tauri::command]
#[specta::specta]
pub async fn analyze_game(
    id: String,
    engine: String,
    go_mode: GoMode,
    options: AnalysisOptions,
    uci_options: Vec<EngineOption>,
    state: tauri::State<'_, AppState>,
    app: tauri::AppHandle,
) -> Result<Vec<MoveAnalysis>, Error> {
    let path = PathBuf::from(&engine);
    let mut analysis: Vec<MoveAnalysis> = Vec::new();

    let (mut proc, mut reader) = EngineProcess::new(path).await?;

    let fen = Fen::from_ascii(options.fen.as_bytes())?;

    let mut chess: Chess = fen.clone().into_position(CastlingMode::Chess960)?;
    let mut fens: Vec<(Fen, Vec<String>, bool)> = vec![(fen, vec![], false)];

    options.moves.iter().enumerate().for_each(|(i, m)| {
        let uci = Uci::from_ascii(m.as_bytes()).unwrap();
        let m = uci.to_move(&chess).unwrap();
        let previous_pos = chess.clone();
        chess.play_unchecked(&m);
        let current_pos = chess.clone();
        if !chess.is_game_over() {
            let prev_eval = naive_eval(&previous_pos);
            let cur_eval = -naive_eval(&current_pos);
            fens.push((
                Fen::from_position(current_pos, EnPassantMode::Legal),
                options.moves.clone().into_iter().take(i + 1).collect(),
                prev_eval > cur_eval + 100,
            ));
        }
    });

    if options.reversed {
        fens.reverse();
    }

    let mut novelty_found = false;

    for (i, (_, moves, _)) in fens.iter().enumerate() {
        ReportProgress {
            progress: (i as f64 / fens.len() as f64) * 100.0,
            id: id.clone(),
            finished: false,
        }
        .emit_all(&app)?;

        let mut extra_options = uci_options.clone();
        if !extra_options.iter().any(|x| x.name == "MultiPV") {
            extra_options.push(EngineOption {
                name: "MultiPV".to_string(),
                value: "2".to_string(),
            });
        } else {
            extra_options.iter_mut().for_each(|x| {
                if x.name == "MultiPV" {
                    x.value = "2".to_string();
                }
            });
        }

        proc.set_options(EngineOptions {
            fen: options.fen.clone(),
            moves: moves.clone(),
            extra_options,
        })
        .await?;

        proc.go(&go_mode).await?;

        let mut current_analysis = MoveAnalysis::default();
        while let Ok(Some(line)) = reader.next_line().await {
            match parse_one(&line) {
                UciMessage::Info(attrs) => {
                    if let Ok(best_moves) =
                        parse_uci_attrs(attrs, &proc.options.fen.parse()?, moves)
                    {
                        let multipv = best_moves.multipv;
                        let cur_depth = best_moves.depth;
                        if multipv as usize == proc.best_moves.len() + 1 {
                            proc.best_moves.push(best_moves);
                            if multipv == proc.real_multipv {
                                if proc.best_moves.iter().all(|x| x.depth == cur_depth)
                                    && cur_depth >= proc.last_depth
                                {
                                    current_analysis.best = proc.best_moves.clone();
                                    proc.last_depth = cur_depth;
                                }
                                assert_eq!(proc.best_moves.len(), proc.real_multipv as usize);
                                proc.best_moves.clear();
                            }
                        }
                    }
                }
                UciMessage::BestMove { .. } => {
                    break;
                }
                _ => {}
            }
        }
        analysis.push(current_analysis);
    }

    if options.reversed {
        analysis.reverse();
        fens.reverse();
    }

    for (i, analysis) in analysis.iter_mut().enumerate() {
        let fen = &fens[i].0;
        let query = PositionQuery::exact_from_fen(&fen.to_string())?;

        analysis.is_sacrifice = fens[i].2;
        if options.annotate_novelties && !novelty_found {
            if let Some(reference) = options.reference_db.clone() {
                analysis.novelty = !is_position_in_db(
                    reference,
                    GameQuery::new().position(query.clone()).clone(),
                    state.clone(),
                )
                .await?;
                if analysis.novelty {
                    novelty_found = true;
                }
            } else {
                return Err(Error::MissingReferenceDatabase);
            }
        }
    }
    ReportProgress {
        progress: 100.0,
        id: id.clone(),
        finished: true,
    }
    .emit_all(&app)?;
    Ok(analysis)
}

fn count_material(position: &Chess) -> i32 {
    if position.is_checkmate() {
        return -10000;
    }
    let material: ByColor<i32> = position.board().material().map(|p| {
        p.pawn as i32 * piece_value(Role::Pawn)
            + p.knight as i32 * piece_value(Role::Knight)
            + p.bishop as i32 * piece_value(Role::Bishop)
            + p.rook as i32 * piece_value(Role::Rook)
            + p.queen as i32 * piece_value(Role::Queen)
    });
    if position.turn() == Color::White {
        material.white - material.black
    } else {
        material.black - material.white
    }
}

fn piece_value(role: Role) -> i32 {
    match role {
        Role::Pawn => 90,
        Role::Knight => 300,
        Role::Bishop => 300,
        Role::Rook => 500,
        Role::Queen => 1000,
        _ => 0,
    }
}

fn qsearch(position: &Chess, mut alpha: i32, beta: i32) -> i32 {
    let stand_pat = count_material(position);

    if stand_pat >= beta {
        return beta;
    }
    if alpha < stand_pat {
        alpha = stand_pat;
    }
    let legal_moves = position.legal_moves();
    let mut captures: Vec<_> = legal_moves.iter().filter(|m| m.is_capture()).collect();

    captures.sort_by(|a, b| {
        let a_value = piece_value(a.capture().unwrap());
        let b_value = piece_value(b.capture().unwrap());
        b_value.cmp(&a_value)
    });

    for capture in captures {
        let mut new_position = position.clone();
        new_position.play_unchecked(capture);
        let score = -qsearch(&new_position, -beta, -alpha);
        if score >= beta {
            return beta;
        }
        if score > alpha {
            alpha = score;
        }
    }

    alpha
}

fn naive_eval(pos: &Chess) -> i32 {
    pos.legal_moves()
        .iter()
        .map(|mv| {
            let mut new_position = pos.clone();
            new_position.play_unchecked(mv);
            -qsearch(&new_position, i32::MIN, i32::MAX)
        })
        .max()
        .unwrap_or(i32::MIN)
}

#[cfg(test)]
mod tests {
    use shakmaty::FromSetup;

    use super::*;

    fn pos(fen: &str) -> Chess {
        let fen: Fen = fen.parse().unwrap();
        Chess::from_setup(fen.into_setup(), CastlingMode::Chess960).unwrap()
    }

    #[test]
    fn eval_start_pos() {
        assert_eq!(naive_eval(&Chess::default()), 0);
    }

    #[test]
    fn eval_scandi() {
        let position = pos("rnbqkbnr/ppp1pppp/8/3p4/4P3/8/PPPP1PPP/RNBQKBNR w KQkq - 0 2");
        assert_eq!(naive_eval(&position), 0);
    }

    #[test]
    fn eval_hanging_pawn() {
        let position = pos("r1bqkbnr/ppp1pppp/2n5/1B1p4/4P3/5N2/PPPP1PPP/RNBQK2R b KQkq - 3 3");
        assert_eq!(naive_eval(&position), 100);
    }

    #[test]
    fn eval_complex_center() {
        let position = pos("r1bqkbnr/ppp2ppp/2n5/1B1pp3/4P3/5N2/PPPP1PPP/RNBQK2R w KQkq - 0 4");
        assert_eq!(naive_eval(&position), 100);
    }

    #[test]
    fn eval_in_check() {
        let position = pos("r1bqkbnr/ppp2ppp/2B5/3pp3/4P3/5N2/PPPP1PPP/RNBQK2R b KQkq - 0 4");
        assert_eq!(naive_eval(&position), -100);
    }

    #[test]
    fn eval_rook_stack() {
        let position = pos("rnrq4/8/8/1R6/1R6/1R5K/1Q6/7k w - - 0 1");
        assert_eq!(naive_eval(&position), 500);
    }

    #[test]
    fn eval_rook_stack2() {
        let position = pos("rnrq4/8/8/1R6/1Q6/1R5K/1R6/7k w - - 0 1");
        assert_eq!(naive_eval(&position), 200);
    }

    #[test]
    fn eval_opera_game1() {
        let position = pos("4kb1r/p2rqppp/5n2/1B2p1B1/4P3/1Q6/PPP2PPP/2K4R w k - 0 14");
        assert_eq!(naive_eval(&position), -100);
    }

    #[test]
    fn eval_opera_game2() {
        let position = pos("4kb1r/p2rqppp/5n2/1B2p1B1/4P3/1Q6/PPP2PPP/2KR4 b k - 1 14");
        assert_eq!(naive_eval(&position), 0);
    }
}

#[derive(Type, Default, Serialize, Debug)]
pub struct EngineConfig {
    pub name: String,
    pub options: Vec<UciOptionConfig>,
}

#[tauri::command]
#[specta::specta]
pub async fn get_engine_config(path: PathBuf) -> Result<EngineConfig, Error> {
    let mut child = start_engine(path)?;
    let (mut stdin, mut stdout) = get_handles(&mut child)?;

    send_command(&mut stdin, "uci\n").await;

    let mut config = EngineConfig::default();

    loop {
        if let Some(line) = stdout.next_line().await? {
            if let UciMessage::Id {
                name: Some(name),
                author: _,
            } = parse_one(&line)
            {
                config.name = name;
            }
            if let UciMessage::Option(opt) = parse_one(&line) {
                config.options.push(opt);
            }
            if let UciMessage::UciOk = parse_one(&line) {
                break;
            }
        }
    }
    println!("{:?}", config);
    Ok(config)
}<|MERGE_RESOLUTION|>--- conflicted
+++ resolved
@@ -76,11 +76,7 @@
         while let Some(line) = lines.next_line().await? {
             logs.push(EngineLog::Engine(line.clone()));
             if line == "uciok" {
-<<<<<<< HEAD
-                stdin.write_all("isready\n".as_bytes()).await;
-=======
                 let _ = stdin.write_all("isready\n".as_bytes()).await;
->>>>>>> 4e46ed52
                 logs.push(EngineLog::Gui("isready\n".to_string()));
                 while let Some(line_is_ready) = lines.next_line().await? {
                     logs.push(EngineLog::Engine(line_is_ready.clone()));
